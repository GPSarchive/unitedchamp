// src/app/paiktes/PlayersClient.tsx (OPTIMIZED with Pagination + Rerender fixes)
"use client";

import { useEffect, useMemo, useState, useCallback } from "react";
import { useRouter, useSearchParams } from "next/navigation";
import type { PlayerLite } from "./types";
import PlayerProfileCard from "./PlayerProfileCard";
import PlayersList from "./PlayersList";
import PlayersFilterHeader from "./PlayersFilterHeader";
import SportyBackground from "./Sportybackground";

type PLWithTGoals = PlayerLite & { tournament_goals?: number };

/** Hook: is viewport >= xl (Tailwind 1280px)? */
function useIsXL() {
  const query = "(min-width: 1280px)";
  const [isXL, setIsXL] = useState<boolean>(() =>
    typeof window === "undefined" ? true : window.matchMedia(query).matches
  );

  useEffect(() => {
    const mql = window.matchMedia(query);
    const handler = (e: MediaQueryListEvent) => setIsXL(e.matches);
    if ("addEventListener" in mql) mql.addEventListener("change", handler);
    else (mql as any).addListener?.(handler);
    return () => {
      if ("removeEventListener" in mql) mql.removeEventListener("change", handler);
      else (mql as any).removeListener?.(handler);
    };
  }, []);

  return isXL;
}

/** Hook: Debounce a value */
function useDebounce<T>(value: T, delay: number): T {
  const [debouncedValue, setDebouncedValue] = useState<T>(value);

  useEffect(() => {
    const handler = setTimeout(() => {
      setDebouncedValue(value);
    }, delay);

    return () => {
      clearTimeout(handler);
    };
  }, [value, delay]);

  return debouncedValue;
}

type TournamentOpt = { id: number; name: string; season: string | null };

export default function PlayersClient({
  initialPlayers = [],
  tournaments = [],
  totalCount = 0,
  currentPage = 1,
  pageSize = 50,
  usePagination = true,
  initialSearchQuery = "",
}: {
  initialPlayers?: PLWithTGoals[];
  tournaments?: TournamentOpt[];
  totalCount?: number;
  currentPage?: number;
  pageSize?: number;
  usePagination?: boolean;
  initialSearchQuery?: string;
}) {
  const base: PLWithTGoals[] = Array.isArray(initialPlayers) ? initialPlayers : [];

  const [q, setQ] = useState(initialSearchQuery ?? "");
  // ✅ Debounce search query to reduce rerenders while typing
  const debouncedQ = useDebounce(q, 300);

  const [activeId, setActiveId] = useState<number | null>(
    base.length ? base[0].id : null
  );

  // ✅ Loading state for when data is being fetched
  const [isLoading, setIsLoading] = useState(false);

  const isXL = useIsXL();
  const [detailOpen, setDetailOpen] = useState(false);

  // Router + URL sync helpers
  const router = useRouter();
  const sp = useSearchParams();
  const selectedSort = (sp?.get("sort") ?? "alpha").toLowerCase();
  const selectedTournamentId = sp?.get("tournament_id")
    ? Number(sp.get("tournament_id"))
    : null;
  const rawTop = sp?.get("top");
  const parsedTop = rawTop ? Number(rawTop) : NaN;
  const topLimit =
    Number.isFinite(parsedTop) && parsedTop > 0 ? Math.floor(parsedTop) : null;
  const rawSearchParam = sp?.get("q") ?? "";
  const normalizedSearchParam = rawSearchParam.trim();

  // ✅ Client-side sort mode state for instant responsiveness
  const [clientSort, setClientSort] = useState(selectedSort);
  const [clientTournamentId, setClientTournamentId] = useState(selectedTournamentId);
  const [clientTopInput, setClientTopInput] = useState(
    topLimit != null ? String(topLimit) : ""
  );

  const updateQuery = useCallback(
    (patch: Record<string, string | number | null | undefined>) => {
      const next = new URLSearchParams(sp?.toString() ?? "");
      Object.entries(patch).forEach(([k, v]) => {
        if (v === undefined || v === null || v === "") next.delete(k);
        else next.set(k, String(v));
      });
      router.replace(`/paiktes?${next.toString()}`, { scroll: false });
    },
    [router, sp]
  );

  const onSortChange = useCallback(
    (v: string) => {
      // ✅ Update client state immediately for instant UI response
      setClientSort(v);
      // ✅ Show loading state since this triggers server fetch
      setIsLoading(true);

      // ✅ Preserve tournament filter across all sort modes
      // Only fetch from server if switching to tournament_goals (needs additional data)
      if (v === "tournament_goals") {
        updateQuery({
          sort: v,
          tournament_id: clientTournamentId ?? "",
          page: 1,
        });
      } else {
        // For other sorts, keep tournament filter if one is selected
        updateQuery({
          sort: v,
          tournament_id: clientTournamentId ?? undefined,
          page: 1,
        });
      }
    },
    [updateQuery, clientTournamentId]
  );

  const onTournamentChange = useCallback(
    (idStr: string) => {
      const id = Number(idStr);
      // ✅ Update client state immediately
      setClientTournamentId(Number.isFinite(id) ? id : null);
      setClientSort("tournament_goals");
      setIsLoading(true);

      // Fetch from server with new tournament filter
      updateQuery({
        sort: "tournament_goals",
        tournament_id: Number.isFinite(id) ? id : null,
        page: 1,
      });
    },
    [updateQuery]
  );

  const onTopChange = useCallback(
    (val: string) => {
      const normalized = val.trim();
      const n = Number(normalized);
      const nextValue =
        Number.isFinite(n) && n > 0 ? String(Math.floor(n)) : "";
      setClientTopInput(nextValue);
      setIsLoading(true);
      updateQuery({
        top: nextValue ? Number(nextValue) : null,
        page: 1,
      });
    },
    [updateQuery]
  );

  const onPageChange = useCallback(
    (newPage: number) => {
      setIsLoading(true);
      updateQuery({ page: newPage });
      // Scroll to top when changing pages
      window.scrollTo({ top: 0, behavior: "smooth" });
    },
    [updateQuery]
  );

  // When we grow to desktop, ensure list+card layout is visible
  useEffect(() => {
    if (isXL) setDetailOpen(false);
  }, [isXL]);

  // ✅ Sync client state with URL params (e.g., on mount or browser back/forward)
  useEffect(() => {
    setClientSort(selectedSort);
    setClientTournamentId(selectedTournamentId);
    setClientTopInput(topLimit != null ? String(topLimit) : "");
  }, [selectedSort, selectedTournamentId, topLimit]);

  // ✅ Keep the search input in sync with server-rendered search term
  useEffect(() => {
    setQ(initialSearchQuery ?? "");
  }, [initialSearchQuery]);

  // ✅ Mirror debounced search term to the URL so the server fetch knows about it
  useEffect(() => {
    const normalized = debouncedQ.trim();
    if (normalized === normalizedSearchParam) return;
    setIsLoading(true);
    updateQuery({ q: normalized === "" ? null : normalized, page: 1 });
  }, [debouncedQ, normalizedSearchParam, updateQuery]);

  // ✅ Clear loading state when new data arrives
  useEffect(() => {
    setIsLoading(false);
  }, [initialPlayers]);

  // Filter + search + sort (client-side for instant response)
  // ✅ Use debounced query to prevent excessive filtering while typing
  const players = useMemo(() => {
    // Step 1: Filter by search query
    const needle = debouncedQ.trim().toLowerCase();
    let filtered = base;
    if (needle) {
      filtered = base.filter((p) => {
        const hay = `${p.first_name} ${p.last_name} ${p.team?.name ?? ""} ${
          p.position
        }`.toLowerCase();
        return hay.includes(needle);
      });
    }

    // Step 2: Apply tournament-aware sorting
    // ✅ Helper to get the correct metric (tournament-scoped or global)
    const isTournamentScoped = !!clientTournamentId;
    const getMetric = (
      player: PLWithTGoals,
      globalField: keyof PLWithTGoals,
      tournamentField: keyof PLWithTGoals
    ): number => {
      if (isTournamentScoped) {
        const tValue = player[tournamentField];
        if (typeof tValue === "number") return tValue;
      }
      const gValue = player[globalField];
      return typeof gValue === "number" ? gValue : 0;
    };

    const sorted = [...filtered];
    switch (clientSort) {
      case "goals":
      case "tournament_goals":
        sorted.sort(
          (a, b) =>
            getMetric(b, "goals", "tournament_goals") -
            getMetric(a, "goals", "tournament_goals")
        );
        break;
      case "matches":
        sorted.sort(
          (a, b) =>
            getMetric(b, "matches", "tournament_matches") -
            getMetric(a, "matches", "tournament_matches")
        );
        break;
      case "wins":
        sorted.sort(
          (a, b) =>
            getMetric(b, "wins", "tournament_wins") -
            getMetric(a, "wins", "tournament_wins")
        );
        break;
      case "assists":
        sorted.sort(
          (a, b) =>
            getMetric(b, "assists", "tournament_assists") -
            getMetric(a, "assists", "tournament_assists")
        );
        break;
      case "mvp":
        sorted.sort(
          (a, b) =>
            getMetric(b, "mvp", "tournament_mvp") -
            getMetric(a, "mvp", "tournament_mvp")
        );
        break;
      case "bestgk":
        sorted.sort(
          (a, b) =>
            getMetric(b, "best_gk", "tournament_best_gk") -
            getMetric(a, "best_gk", "tournament_best_gk")
        );
        break;
      case "alpha":
      default:
        // Alphabetical sorting
        sorted.sort((a, b) => {
          const aName = `${a.last_name} ${a.first_name}`.toLowerCase();
          const bName = `${b.last_name} ${b.first_name}`.toLowerCase();
          return aName.localeCompare(bName);
        });
        break;
    }

    return topLimit != null ? sorted.slice(0, topLimit) : sorted;
  }, [base, debouncedQ, clientSort, clientTournamentId, topLimit]);

  // Quick lookup for card
  const byId = useMemo(
    () => Object.fromEntries(players.map((p) => [p.id, p] as const)),
    [players]
  );
  const active =
    activeId != null
      ? (byId as Record<number, PLWithTGoals | undefined>)[activeId] ?? null
      : null;

  const openDetailOnMobile = useCallback(
    (id: number) => {
      setActiveId(id);
      if (!isXL) {
        setDetailOpen(true);
        window.scrollTo({ top: 0, behavior: "smooth" });
      }
    },
    [isXL]
  );

  const closeDetailOnMobile = useCallback(() => {
    setDetailOpen(false);
  }, []);

  const handleReset = useCallback(() => {
    // ✅ Reset client state immediately for instant UI feedback
    setClientSort("alpha");
    setClientTournamentId(null);
    setQ("");
    setClientTopInput("");
    setIsLoading(true);
    router.replace("/paiktes");
  }, [router]);

  const handlePlayerHover = useCallback(
    (id: number) => {
      if (isXL) setActiveId(id);
    },
    [isXL]
  );

  // ✅ Use client sort state for UI to be instantly responsive
  const isAlphaSort = clientSort === "alpha";
  const showTournamentGoals = clientSort === "tournament_goals";
  const isTournamentScoped = !!clientTournamentId;

  // Calculate pagination info
  const totalPages = Math.ceil(totalCount / pageSize);
  const showPagination = usePagination && totalPages > 1;

  return (
    <div className="w-screen h-screen flex flex-col bg-black overflow-hidden">
      {/* ===== MOBILE DETAIL VIEW (full-screen) ===== */}
      {!isXL && detailOpen && active && (
<<<<<<< HEAD
        <div className="absolute inset-0 z-50 bg-black overflow-y-auto">
          <div className="relative">
=======
        <div className="fixed inset-0 z-50 flex flex-col relative overflow-hidden">
          {/* Premium background layers (same as desktop) */}
          <div className="absolute inset-0 z-0">
            {/* Base gradient */}
            <div className="absolute inset-0 bg-gradient-to-br from-zinc-950 via-zinc-900 to-black" />

            {/* Topographic contour lines pattern */}
            <div
              className="absolute inset-0 opacity-20"
              style={{
                backgroundImage: `
                  repeating-radial-gradient(circle at 20% 30%, transparent 0px, transparent 40px, rgba(212, 175, 55, 0.6) 40px, rgba(212, 175, 55, 0.6) 41px),
                  repeating-radial-gradient(circle at 80% 70%, transparent 0px, transparent 35px, rgba(255, 193, 7, 0.5) 35px, rgba(255, 193, 7, 0.5) 36px),
                  repeating-radial-gradient(circle at 50% 50%, transparent 0px, transparent 50px, rgba(140, 108, 0, 0.7) 50px, rgba(140, 108, 0, 0.7) 51px),
                  repeating-radial-gradient(circle at 10% 80%, transparent 0px, transparent 45px, rgba(212, 175, 55, 0.4) 45px, rgba(212, 175, 55, 0.4) 46px),
                  repeating-radial-gradient(circle at 90% 20%, transparent 0px, transparent 38px, rgba(255, 193, 7, 0.6) 38px, rgba(255, 193, 7, 0.6) 39px)
                `,
                backgroundSize: '100% 100%',
              }}
            />

            {/* Subtle animated glow overlay */}
            <div
              className="absolute inset-0 opacity-30"
              style={{
                background: `
                  radial-gradient(circle at 30% 40%, rgba(212, 175, 55, 0.08) 0%, transparent 40%),
                  radial-gradient(circle at 70% 60%, rgba(255, 193, 7, 0.06) 0%, transparent 40%)
                `,
                animation: 'meshGradient 20s ease-in-out infinite',
                backgroundSize: '200% 200%',
              }}
            />

            {/* Spotlight from top */}
            <div className="absolute top-0 left-0 right-0 h-[30%] bg-gradient-to-b from-white/[0.03] to-transparent" />

            {/* Vignette effect */}
            <div className="absolute inset-0 bg-[radial-gradient(ellipse_at_center,_transparent_0%,_rgba(0,0,0,0.4)_100%)]" />

            {/* Subtle noise texture for depth */}
            <div
              className="absolute inset-0 opacity-[0.02] mix-blend-overlay pointer-events-none"
              style={{
                backgroundImage: `url("data:image/svg+xml,%3Csvg viewBox='0 0 200 200' xmlns='http://www.w3.org/2000/svg'%3E%3Cfilter id='n'%3E%3CfeTurbulence type='fractalNoise' baseFrequency='0.9' numOctaves='3' /%3E%3C/filter%3E%3Crect width='100%25' height='100%25' filter='url(%23n)'/%3E%3C/svg%3E")`,
              }}
            />
          </div>

          {/* Header with back button */}
          <div className="sticky top-0 z-10 bg-zinc-950/80 backdrop-blur-sm border-b border-white/10 px-3 sm:px-4 py-2 sm:py-3 flex-shrink-0">
>>>>>>> 5b1bb3e5
            <button
              type="button"
              onClick={closeDetailOnMobile}
              className="absolute left-4 top-4 z-10 inline-flex items-center gap-2 rounded-lg border border-white/20 bg-black/80 px-4 py-2 text-sm text-white shadow-lg backdrop-blur hover:bg-white/10 focus:outline-none focus:ring-2 focus:ring-cyan-400/40"
              aria-label="Back to list"
            >
              <svg
                aria-hidden
                width="18"
                height="18"
                viewBox="0 0 24 24"
                fill="none"
                className="shrink-0 sm:w-5 sm:h-5"
              >
                <path
                  d="M15 18l-6-6 6-6"
                  stroke="currentColor"
                  strokeWidth="2"
                  strokeLinecap="round"
                  strokeLinejoin="round"
                />
              </svg>
<<<<<<< HEAD
              Πίσω
            </button>
            <div className="pt-16 px-4 pb-8">
=======
              <span className="font-medium text-sm sm:text-base">Πίσω στη λίστα</span>
            </button>
          </div>

          {/* Scrollable content area */}
          <div className="flex-1 overflow-y-auto overscroll-contain relative z-10">
            <div className="p-3 sm:p-4 pb-6 sm:pb-8 min-h-0 max-w-2xl mx-auto">
>>>>>>> 5b1bb3e5
              <PlayerProfileCard player={active} isTournamentScoped={isTournamentScoped} />
            </div>
          </div>
        </div>
      )}

      {/* ===== DESKTOP SPLIT LAYOUT ===== */}
      <div
        className={`flex-1 flex overflow-hidden ${
          !isXL && detailOpen ? "hidden" : ""
        }`}
      >
        {/* LEFT PANEL - Players List with Filters */}
        <div className="flex-1 xl:flex-none xl:basis-[70%] flex flex-col border-r border-white/10 overflow-hidden">
          
          {/* Filter Header */}
          <PlayersFilterHeader
            selectedSort={clientSort}
            selectedTournamentId={clientTournamentId}
            topInputValue={clientTopInput}
            tournaments={tournaments}
            searchQuery={q}
            playerCount={players.length}
            onSortChange={onSortChange}
            onTournamentChange={onTournamentChange}
            onTopChange={onTopChange}
            onTopInputChange={setClientTopInput}
            onSearchChange={setQ}
            onReset={handleReset}
          />

          {/* Players List */}
          <div className="flex-1 overflow-hidden flex flex-col relative">
            {/* ✅ Loading Overlay */}
            {isLoading && (
              <div className="absolute inset-0 z-20 bg-black/60 backdrop-blur-sm flex items-center justify-center">
                <div className="flex flex-col items-center gap-4">
                  <div className="w-12 h-12 border-4 border-cyan-500/30 border-t-cyan-500 rounded-full animate-spin"></div>
                  <div className="text-white/70 text-sm font-medium">Φόρτωση παικτών...</div>
                </div>
              </div>
            )}

            <div className="flex-1 overflow-y-auto">
              <PlayersList
                players={players}
                activeId={activeId}
                onPlayerSelect={openDetailOnMobile}
                onPlayerHover={handlePlayerHover}
                showTournamentGoals={showTournamentGoals}
                isAlphaSort={isAlphaSort}
                isTournamentScoped={isTournamentScoped}
              />
            </div>

            {/* Pagination Controls */}
            {showPagination && (
              <div className="sticky bottom-0 z-10 bg-zinc-950 border-t border-white/10 px-6 py-4">
                <div className="flex items-center justify-between">
                  <div className="text-sm text-white/50">
                    Page {currentPage} of {totalPages} • {totalCount} total players
                  </div>
                  
                  <div className="flex items-center gap-2">
                    <button
                      onClick={() => onPageChange(currentPage - 1)}
                      disabled={currentPage === 1}
                      className="px-4 py-2 text-sm font-medium text-white bg-white/5 border border-white/10 rounded hover:bg-white/10 disabled:opacity-30 disabled:cursor-not-allowed transition-all"
                    >
                      Previous
                    </button>
                    
                    {/* Page numbers */}
                    <div className="flex items-center gap-1">
                      {Array.from({ length: Math.min(5, totalPages) }, (_, i) => {
                        let pageNum;
                        if (totalPages <= 5) {
                          pageNum = i + 1;
                        } else if (currentPage <= 3) {
                          pageNum = i + 1;
                        } else if (currentPage >= totalPages - 2) {
                          pageNum = totalPages - 4 + i;
                        } else {
                          pageNum = currentPage - 2 + i;
                        }
                        
                        return (
                          <button
                            key={pageNum}
                            onClick={() => onPageChange(pageNum)}
                            className={`w-10 h-10 text-sm font-medium rounded transition-all ${
                              currentPage === pageNum
                                ? "bg-cyan-500 text-white"
                                : "text-white/70 hover:bg-white/10"
                            }`}
                          >
                            {pageNum}
                          </button>
                        );
                      })}
                    </div>
                    
                    <button
                      onClick={() => onPageChange(currentPage + 1)}
                      disabled={currentPage === totalPages}
                      className="px-4 py-2 text-sm font-medium text-white bg-white/5 border border-white/10 rounded hover:bg-white/10 disabled:opacity-30 disabled:cursor-not-allowed transition-all"
                    >
                      Next
                    </button>
                  </div>
                </div>
              </div>
            )}
          </div>
        </div>

        {/* RIGHT PANEL - Player Card (Desktop Only) */}
<<<<<<< HEAD
        <aside className="hidden xl:flex xl:flex-none xl:basis-[30%] flex-col bg-zinc-950/50 relative">
          <SportyBackground variant="pitch" opacity={0.12} animate={true} />
          <div className="flex-1 overflow-y-auto p-6">
=======
        <aside className="hidden xl:flex xl:flex-none xl:basis-[30%] flex-col relative overflow-hidden">
          {/* Premium background layers */}
          <div className="absolute inset-0 z-0">
            {/* Base gradient */}
            <div className="absolute inset-0 bg-gradient-to-br from-zinc-950 via-zinc-900 to-black" />

            {/* Topographic contour lines pattern */}
            <div
              className="absolute inset-0 opacity-20"
              style={{
                backgroundImage: `
                  repeating-radial-gradient(circle at 20% 30%, transparent 0px, transparent 40px, rgba(212, 175, 55, 0.6) 40px, rgba(212, 175, 55, 0.6) 41px),
                  repeating-radial-gradient(circle at 80% 70%, transparent 0px, transparent 35px, rgba(255, 193, 7, 0.5) 35px, rgba(255, 193, 7, 0.5) 36px),
                  repeating-radial-gradient(circle at 50% 50%, transparent 0px, transparent 50px, rgba(140, 108, 0, 0.7) 50px, rgba(140, 108, 0, 0.7) 51px),
                  repeating-radial-gradient(circle at 10% 80%, transparent 0px, transparent 45px, rgba(212, 175, 55, 0.4) 45px, rgba(212, 175, 55, 0.4) 46px),
                  repeating-radial-gradient(circle at 90% 20%, transparent 0px, transparent 38px, rgba(255, 193, 7, 0.6) 38px, rgba(255, 193, 7, 0.6) 39px)
                `,
                backgroundSize: '100% 100%',
              }}
            />

            {/* Subtle animated glow overlay */}
            <div
              className="absolute inset-0 opacity-30"
              style={{
                background: `
                  radial-gradient(circle at 30% 40%, rgba(212, 175, 55, 0.08) 0%, transparent 40%),
                  radial-gradient(circle at 70% 60%, rgba(255, 193, 7, 0.06) 0%, transparent 40%)
                `,
                animation: 'meshGradient 20s ease-in-out infinite',
                backgroundSize: '200% 200%',
              }}
            />

            {/* Spotlight from top */}
            <div className="absolute top-0 left-0 right-0 h-[30%] bg-gradient-to-b from-white/[0.03] to-transparent" />

            {/* Vignette effect */}
            <div className="absolute inset-0 bg-[radial-gradient(ellipse_at_center,_transparent_0%,_rgba(0,0,0,0.4)_100%)]" />

            {/* Subtle noise texture for depth */}
            <div
              className="absolute inset-0 opacity-[0.02] mix-blend-overlay pointer-events-none"
              style={{
                backgroundImage: `url("data:image/svg+xml,%3Csvg viewBox='0 0 200 200' xmlns='http://www.w3.org/2000/svg'%3E%3Cfilter id='n'%3E%3CfeTurbulence type='fractalNoise' baseFrequency='0.9' numOctaves='3' /%3E%3C/filter%3E%3Crect width='100%25' height='100%25' filter='url(%23n)'/%3E%3C/svg%3E")`,
              }}
            />
          </div>

          {/* Content on top of background */}
          <div className="flex-1 overflow-y-auto p-4 xl:p-6 relative z-10">
>>>>>>> 5b1bb3e5
            {active ? (
              <div className="sticky top-0 max-w-xl mx-auto">
                <PlayerProfileCard player={active} isTournamentScoped={isTournamentScoped} />
              </div>
            ) : (
              <div className="flex items-center justify-center h-full">
                <div className="text-center text-white/40 px-8">
                  <div className="text-6xl mb-4">👤</div>
                  <p className="text-lg">
                    Πέρασε τον κέρσορα από έναν παίκτη για να δεις τα στοιχεία του
                  </p>
                </div>
              </div>
            )}
          </div>
        </aside>
      </div>
    </div>
  );
}<|MERGE_RESOLUTION|>--- conflicted
+++ resolved
@@ -7,7 +7,6 @@
 import PlayerProfileCard from "./PlayerProfileCard";
 import PlayersList from "./PlayersList";
 import PlayersFilterHeader from "./PlayersFilterHeader";
-import SportyBackground from "./Sportybackground";
 
 type PLWithTGoals = PlayerLite & { tournament_goals?: number };
 
@@ -363,10 +362,6 @@
     <div className="w-screen h-screen flex flex-col bg-black overflow-hidden">
       {/* ===== MOBILE DETAIL VIEW (full-screen) ===== */}
       {!isXL && detailOpen && active && (
-<<<<<<< HEAD
-        <div className="absolute inset-0 z-50 bg-black overflow-y-auto">
-          <div className="relative">
-=======
         <div className="fixed inset-0 z-50 flex flex-col relative overflow-hidden">
           {/* Premium background layers (same as desktop) */}
           <div className="absolute inset-0 z-0">
@@ -418,11 +413,10 @@
 
           {/* Header with back button */}
           <div className="sticky top-0 z-10 bg-zinc-950/80 backdrop-blur-sm border-b border-white/10 px-3 sm:px-4 py-2 sm:py-3 flex-shrink-0">
->>>>>>> 5b1bb3e5
             <button
               type="button"
               onClick={closeDetailOnMobile}
-              className="absolute left-4 top-4 z-10 inline-flex items-center gap-2 rounded-lg border border-white/20 bg-black/80 px-4 py-2 text-sm text-white shadow-lg backdrop-blur hover:bg-white/10 focus:outline-none focus:ring-2 focus:ring-cyan-400/40"
+              className="inline-flex items-center gap-2 text-white/90 hover:text-white transition-colors"
               aria-label="Back to list"
             >
               <svg
@@ -441,11 +435,6 @@
                   strokeLinejoin="round"
                 />
               </svg>
-<<<<<<< HEAD
-              Πίσω
-            </button>
-            <div className="pt-16 px-4 pb-8">
-=======
               <span className="font-medium text-sm sm:text-base">Πίσω στη λίστα</span>
             </button>
           </div>
@@ -453,7 +442,6 @@
           {/* Scrollable content area */}
           <div className="flex-1 overflow-y-auto overscroll-contain relative z-10">
             <div className="p-3 sm:p-4 pb-6 sm:pb-8 min-h-0 max-w-2xl mx-auto">
->>>>>>> 5b1bb3e5
               <PlayerProfileCard player={active} isTournamentScoped={isTournamentScoped} />
             </div>
           </div>
@@ -511,9 +499,41 @@
 
             {/* Pagination Controls */}
             {showPagination && (
-              <div className="sticky bottom-0 z-10 bg-zinc-950 border-t border-white/10 px-6 py-4">
-                <div className="flex items-center justify-between">
-                  <div className="text-sm text-white/50">
+              <div className="sticky bottom-0 z-10 bg-zinc-950 border-t border-white/10 px-3 sm:px-4 md:px-6 py-2 sm:py-3 md:py-4">
+                {/* Mobile Pagination - Compact */}
+                <div className="flex sm:hidden items-center justify-between gap-2">
+                  <button
+                    onClick={() => onPageChange(currentPage - 1)}
+                    disabled={currentPage === 1}
+                    className="p-2 text-white bg-white/5 border border-white/10 rounded disabled:opacity-30 disabled:cursor-not-allowed transition-colors active:bg-white/10"
+                    aria-label="Previous page"
+                  >
+                    <svg width="16" height="16" viewBox="0 0 24 24" fill="none">
+                      <path d="M15 18l-6-6 6-6" stroke="currentColor" strokeWidth="2" strokeLinecap="round" strokeLinejoin="round"/>
+                    </svg>
+                  </button>
+                  
+                  <div className="flex items-center gap-1.5">
+                    <span className="text-white text-sm font-medium">{currentPage}</span>
+                    <span className="text-white/30 text-xs">/</span>
+                    <span className="text-white/50 text-sm">{totalPages}</span>
+                  </div>
+                  
+                  <button
+                    onClick={() => onPageChange(currentPage + 1)}
+                    disabled={currentPage === totalPages}
+                    className="p-2 text-white bg-white/5 border border-white/10 rounded disabled:opacity-30 disabled:cursor-not-allowed transition-colors active:bg-white/10"
+                    aria-label="Next page"
+                  >
+                    <svg width="16" height="16" viewBox="0 0 24 24" fill="none">
+                      <path d="M9 18l6-6-6-6" stroke="currentColor" strokeWidth="2" strokeLinecap="round" strokeLinejoin="round"/>
+                    </svg>
+                  </button>
+                </div>
+
+                {/* Desktop Pagination - Full */}
+                <div className="hidden sm:flex items-center justify-between">
+                  <div className="text-xs md:text-sm text-white/50">
                     Page {currentPage} of {totalPages} • {totalCount} total players
                   </div>
                   
@@ -521,7 +541,7 @@
                     <button
                       onClick={() => onPageChange(currentPage - 1)}
                       disabled={currentPage === 1}
-                      className="px-4 py-2 text-sm font-medium text-white bg-white/5 border border-white/10 rounded hover:bg-white/10 disabled:opacity-30 disabled:cursor-not-allowed transition-all"
+                      className="px-3 md:px-4 py-1.5 md:py-2 text-xs md:text-sm font-medium text-white bg-white/5 border border-white/10 rounded hover:bg-white/10 disabled:opacity-30 disabled:cursor-not-allowed transition-all"
                     >
                       Previous
                     </button>
@@ -544,7 +564,7 @@
                           <button
                             key={pageNum}
                             onClick={() => onPageChange(pageNum)}
-                            className={`w-10 h-10 text-sm font-medium rounded transition-all ${
+                            className={`w-8 h-8 md:w-10 md:h-10 text-xs md:text-sm font-medium rounded transition-all ${
                               currentPage === pageNum
                                 ? "bg-cyan-500 text-white"
                                 : "text-white/70 hover:bg-white/10"
@@ -559,7 +579,7 @@
                     <button
                       onClick={() => onPageChange(currentPage + 1)}
                       disabled={currentPage === totalPages}
-                      className="px-4 py-2 text-sm font-medium text-white bg-white/5 border border-white/10 rounded hover:bg-white/10 disabled:opacity-30 disabled:cursor-not-allowed transition-all"
+                      className="px-3 md:px-4 py-1.5 md:py-2 text-xs md:text-sm font-medium text-white bg-white/5 border border-white/10 rounded hover:bg-white/10 disabled:opacity-30 disabled:cursor-not-allowed transition-all"
                     >
                       Next
                     </button>
@@ -571,11 +591,6 @@
         </div>
 
         {/* RIGHT PANEL - Player Card (Desktop Only) */}
-<<<<<<< HEAD
-        <aside className="hidden xl:flex xl:flex-none xl:basis-[30%] flex-col bg-zinc-950/50 relative">
-          <SportyBackground variant="pitch" opacity={0.12} animate={true} />
-          <div className="flex-1 overflow-y-auto p-6">
-=======
         <aside className="hidden xl:flex xl:flex-none xl:basis-[30%] flex-col relative overflow-hidden">
           {/* Premium background layers */}
           <div className="absolute inset-0 z-0">
@@ -627,7 +642,6 @@
 
           {/* Content on top of background */}
           <div className="flex-1 overflow-y-auto p-4 xl:p-6 relative z-10">
->>>>>>> 5b1bb3e5
             {active ? (
               <div className="sticky top-0 max-w-xl mx-auto">
                 <PlayerProfileCard player={active} isTournamentScoped={isTournamentScoped} />
