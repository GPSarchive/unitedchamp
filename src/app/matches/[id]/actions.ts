--- conflicted
+++ resolved
@@ -315,19 +315,16 @@
     .eq('id', match_id);
   if (upErr) throw upErr;
 
-<<<<<<< HEAD
   // Always run progression (handles KO and non-KO stages appropriately)
   // For non-KO rounds (groups/league), ties need progression to update standings
   // For KO rounds, progression logic internally handles ties (no winner to propagate)
   progressAfterMatch(match_id).catch(console.error);
 
-=======
   // Run progression only when finished (non-tie) – fire-and-forget
   if (!isTie) {
     progressAfterMatch(match_id).catch(console.error);
   }
 //push comment 
->>>>>>> 479a0ccd
   // Refresh page and show success flag
   revalidatePath(`/matches/${match_id}`);
   redirect(`/matches/${match_id}?saved=1`);
